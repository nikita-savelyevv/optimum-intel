# Copyright 2023 The HuggingFace Team. All rights reserved.
#
# Licensed under the Apache License, Version 2.0 (the "License");
# you may not use this file except in compliance with the License.
# You may obtain a copy of the License at
#
#     http://www.apache.org/licenses/LICENSE-2.0
#
# Unless required by applicable law or agreed to in writing, software
# distributed under the License is distributed on an "AS IS" BASIS,
# WITHOUT WARRANTIES OR CONDITIONS OF ANY KIND, either express or implied.
# See the License for the specific language governing permissions and
# limitations under the License.
import subprocess
import unittest
from pathlib import Path
from tempfile import TemporaryDirectory

from parameterized import parameterized
from transformers import AutoModelForCausalLM
from utils_tests import (
    _ARCHITECTURES_TO_EXPECTED_INT8,
    MODEL_NAMES,
    get_num_quantized_nodes,
)

from optimum.exporters.openvino.__main__ import main_export
from optimum.intel import (  # noqa
    OVLatentConsistencyModelPipeline,
    OVModelForAudioClassification,
    OVModelForCausalLM,
    OVModelForFeatureExtraction,
    OVModelForImageClassification,
    OVModelForMaskedLM,
    OVModelForQuestionAnswering,
    OVModelForSeq2SeqLM,
    OVModelForSequenceClassification,
    OVModelForTokenClassification,
    OVStableDiffusionPipeline,
    OVStableDiffusionXLPipeline,
)
from optimum.intel.openvino.configuration import _DEFAULT_4BIT_CONFIGS
from optimum.intel.openvino.utils import _HEAD_TO_AUTOMODELS
from optimum.intel.utils.import_utils import is_openvino_tokenizers_available


class OVCLIExportTestCase(unittest.TestCase):
    """
    Integration tests ensuring supported models are correctly exported.
    """

    SUPPORTED_ARCHITECTURES = (
        ("text-generation", "gpt2"),
        ("text-generation-with-past", "gpt2"),
        ("text2text-generation", "t5"),
        ("text2text-generation-with-past", "t5"),
        ("text-classification", "albert"),
        ("question-answering", "distilbert"),
        ("token-classification", "roberta"),
        ("image-classification", "vit"),
        ("audio-classification", "wav2vec2"),
        ("fill-mask", "bert"),
        ("feature-extraction", "blenderbot"),
        ("text-to-image", "stable-diffusion"),
        ("text-to-image", "stable-diffusion-xl"),
        ("image-to-image", "stable-diffusion-xl-refiner"),
    )
    EXPECTED_NUMBER_OF_TOKENIZER_MODELS = {
        "gpt2": 2,
        "t5": 0,  # no .model file in the repository
        "albert": 0,  # not supported yet
        "distilbert": 1,  # no detokenizer
        "roberta": 2,
        "vit": 0,  # no tokenizer for image model
        "wav2vec2": 0,  # no tokenizer
        "bert": 1,  # no detokenizer
        "blenderbot": 2,
        "stable-diffusion": 2,
        "stable-diffusion-xl": 4,
    }

    SUPPORTED_SD_HYBRID_ARCHITECTURES = (
        ("stable-diffusion", 72, 195),
        ("stable-diffusion-xl", 84, 331),
        ("latent-consistency", 50, 135),
    )

    TEST_4BIT_CONFIGURATONS = [
        ("text-generation-with-past", "opt125m", "int4_sym_g128", 4, 72),
        ("text-generation-with-past", "opt125m", "int4_asym_g128", 4, 144),
        ("text-generation-with-past", "opt125m", "int4_sym_g64", 4, 72),
        ("text-generation-with-past", "opt125m", "int4_asym_g64", 4, 144),
        (
            "text-generation-with-past",
            "llama_awq",
            "int4 --ratio 1.0 --sym --group-size 8 --all-layers",
            0,
<<<<<<< HEAD
            16 if is_transformers_version("<", "4.39.0") else 17,
=======
            32,
>>>>>>> 6388aeb8
        ),
        (
            "text-generation-with-past",
            "llama_awq",
            "int4 --ratio 1.0 --sym --group-size 16 --awq --dataset wikitext2 --num-samples 100 "
            "--sensitivity-metric max_activation_variance",
<<<<<<< HEAD
            6 if is_transformers_version(">=", "4.39") else 4,
            14,
=======
            4,
            28,
>>>>>>> 6388aeb8
        ),
        (
            "text-generation-with-past",
            "llama_awq",
            "int4 --ratio 1.0 --sym --group-size 16 --scale-estimation --dataset wikitext2 --num-samples 100 ",
<<<<<<< HEAD
            6 if is_transformers_version(">=", "4.39") else 4,
            14,
=======
            4,
            28,
>>>>>>> 6388aeb8
        ),
    ]

    def _openvino_export(
        self, model_name: str, task: str, compression_option: str = None, compression_ratio: float = None
    ):
        with TemporaryDirectory() as tmpdir:
            main_export(
                model_name_or_path=model_name,
                output=tmpdir,
                task=task,
                compression_option=compression_option,
                compression_ratio=compression_ratio,
            )

    @parameterized.expand(SUPPORTED_ARCHITECTURES)
    def test_export(self, task: str, model_type: str):
        self._openvino_export(MODEL_NAMES[model_type], task)

    @parameterized.expand(SUPPORTED_ARCHITECTURES)
    def test_exporters_cli(self, task: str, model_type: str):
        with TemporaryDirectory() as tmpdir:
            subprocess.run(
                f"optimum-cli export openvino --model {MODEL_NAMES[model_type]} --task {task} {tmpdir}",
                shell=True,
                check=True,
            )
            model_kwargs = {"use_cache": task.endswith("with-past")} if "generation" in task else {}
            eval(
                _HEAD_TO_AUTOMODELS[task.replace("-with-past", "")]
                if task.replace("-with-past", "") in _HEAD_TO_AUTOMODELS
                else _HEAD_TO_AUTOMODELS[model_type.replace("-refiner", "")]
            ).from_pretrained(tmpdir, **model_kwargs)

    @parameterized.expand(
        arch
        for arch in SUPPORTED_ARCHITECTURES
        if not arch[0].endswith("-with-past") and not arch[1].endswith("-refiner")
    )
    def test_exporters_cli_tokenizers(self, task: str, model_type: str):
        with TemporaryDirectory() as tmpdir:
            output = subprocess.check_output(
                f"optimum-cli export openvino --model {MODEL_NAMES[model_type]} --task {task} {tmpdir}",
                shell=True,
                stderr=subprocess.STDOUT,
            ).decode()
            if not is_openvino_tokenizers_available():
                self.assertTrue(
                    "OpenVINO Tokenizers is not available." in output
                    or "OpenVINO and OpenVINO Tokenizers versions are not binary compatible." in output,
                    msg=output,
                )
                return

            number_of_tokenizers = sum("tokenizer" in file for file in map(str, Path(tmpdir).rglob("*.xml")))
            self.assertEqual(self.EXPECTED_NUMBER_OF_TOKENIZER_MODELS[model_type], number_of_tokenizers, output)

            if number_of_tokenizers == 1:
                self.assertTrue("Detokenizer is not supported, convert tokenizer only." in output, output)

    @parameterized.expand(SUPPORTED_ARCHITECTURES)
    def test_exporters_cli_fp16(self, task: str, model_type: str):
        with TemporaryDirectory() as tmpdir:
            subprocess.run(
                f"optimum-cli export openvino --model {MODEL_NAMES[model_type]} --task {task} --weight-format fp16 {tmpdir}",
                shell=True,
                check=True,
            )
            model_kwargs = {"use_cache": task.endswith("with-past")} if "generation" in task else {}
            eval(
                _HEAD_TO_AUTOMODELS[task.replace("-with-past", "")]
                if task.replace("-with-past", "") in _HEAD_TO_AUTOMODELS
                else _HEAD_TO_AUTOMODELS[model_type.replace("-refiner", "")]
            ).from_pretrained(tmpdir, **model_kwargs)

    @parameterized.expand(SUPPORTED_ARCHITECTURES)
    def test_exporters_cli_int8(self, task: str, model_type: str):
        with TemporaryDirectory() as tmpdir:
            subprocess.run(
                f"optimum-cli export openvino --model {MODEL_NAMES[model_type]} --task {task}  --weight-format int8 {tmpdir}",
                shell=True,
                check=True,
            )
            model_kwargs = {"use_cache": task.endswith("with-past")} if "generation" in task else {}
            model = eval(
                _HEAD_TO_AUTOMODELS[task.replace("-with-past", "")]
                if task.replace("-with-past", "") in _HEAD_TO_AUTOMODELS
                else _HEAD_TO_AUTOMODELS[model_type.replace("-refiner", "")]
            ).from_pretrained(tmpdir, **model_kwargs)

            if task.startswith("text2text-generation"):
                models = [model.encoder, model.decoder]
                if task.endswith("with-past"):
                    models.append(model.decoder_with_past)
            elif model_type.startswith("stable-diffusion"):
                models = [model.unet, model.vae_encoder, model.vae_decoder]
                models.append(model.text_encoder if model_type == "stable-diffusion" else model.text_encoder_2)
            else:
                models = [model]

            expected_int8 = _ARCHITECTURES_TO_EXPECTED_INT8[model_type]
            for i, model in enumerate(models):
                _, num_int8, _ = get_num_quantized_nodes(model)
                self.assertEqual(expected_int8[i], num_int8)

    @parameterized.expand(SUPPORTED_SD_HYBRID_ARCHITECTURES)
    def test_exporters_cli_hybrid_quantization(self, model_type: str, exp_num_fq: int, exp_num_int8: int):
        with TemporaryDirectory() as tmpdir:
            subprocess.run(
                f"optimum-cli export openvino --model {MODEL_NAMES[model_type]} --dataset laion/filtered-wit --weight-format int8 {tmpdir}",
                shell=True,
                check=True,
            )
            model = eval(_HEAD_TO_AUTOMODELS[model_type.replace("-refiner", "")]).from_pretrained(tmpdir)
            num_fq, num_int8, _ = get_num_quantized_nodes(model.unet)
            self.assertEqual(exp_num_int8, num_int8)
            self.assertEqual(exp_num_fq, num_fq)

    @parameterized.expand(TEST_4BIT_CONFIGURATONS)
    def test_exporters_cli_int4(self, task: str, model_type: str, option: str, expected_int8: int, expected_int4: int):
        with TemporaryDirectory() as tmpdir:
            result = subprocess.run(
                f"optimum-cli export openvino --model {MODEL_NAMES[model_type]} --task {task} --weight-format {option} {tmpdir}",
                shell=True,
                check=True,
                capture_output=True,
            )
            model_kwargs = {"use_cache": task.endswith("with-past")} if "generation" in task else {}
            model = eval(
                _HEAD_TO_AUTOMODELS[task.replace("-with-past", "")]
                if task.replace("-with-past", "") in _HEAD_TO_AUTOMODELS
                else _HEAD_TO_AUTOMODELS[model_type.replace("-refiner", "")]
            ).from_pretrained(tmpdir, **model_kwargs)

            _, num_int8, num_int4 = get_num_quantized_nodes(model)
            self.assertEqual(expected_int8, num_int8)
            self.assertEqual(expected_int4, num_int4)
            self.assertTrue("--awq" not in option or b"Applying AWQ" in result.stdout)
            self.assertTrue("--scale-estimation" not in option or b"Applying Scale Estimation" in result.stdout)

    def test_exporters_cli_int4_with_local_model_and_default_config(self):
        with TemporaryDirectory() as tmpdir:
            pt_model = AutoModelForCausalLM.from_pretrained(MODEL_NAMES["falcon-40b"])
            # overload for matching with default configuration
            pt_model.config._name_or_path = "tiiuae/falcon-7b-instruct"
            pt_model.save_pretrained(tmpdir)
            subprocess.run(
                f"optimum-cli export openvino --model {tmpdir} --task text-generation-with-past --weight-format int4 {tmpdir}",
                shell=True,
                check=True,
            )

            model = OVModelForCausalLM.from_pretrained(tmpdir)
            rt_info = model.model.get_rt_info()
            self.assertTrue("nncf" in rt_info)
            self.assertTrue("weight_compression" in rt_info["nncf"])
            default_config = _DEFAULT_4BIT_CONFIGS["tiiuae/falcon-7b-instruct"]
            model_weight_compression_config = rt_info["nncf"]["weight_compression"]
            sym = default_config.pop("sym", False)
            bits = default_config.pop("bits", None)
            self.assertEqual(bits, 4)

            mode = f'int{bits}_{"sym" if sym else "asym"}'
            default_config["mode"] = mode
            for key, value in default_config.items():
                self.assertTrue(key in model_weight_compression_config)
                self.assertEqual(
                    model_weight_compression_config[key].value,
                    str(value),
                    f"Parameter {key} not matched with expected, {model_weight_compression_config[key].value} != {value}",
                )

    def test_exporters_cli_help(self):
        subprocess.run(
            "optimum-cli export openvino --help",
            shell=True,
            check=True,
        )

    def test_exporters_cli_sentence_transformers(self):
        model_id = MODEL_NAMES["bge"]
        with TemporaryDirectory() as tmpdir:
            # default export creates transformers model
            subprocess.run(
                f"optimum-cli export openvino --model {model_id} --task feature-extraction {tmpdir}",
                shell=True,
                check=True,
            )
            model = eval(_HEAD_TO_AUTOMODELS["feature-extraction"]).from_pretrained(tmpdir, compile=False)
            self.assertTrue("last_hidden_state" in model.output_names)
            # export with transformers lib creates transformers model
            subprocess.run(
                f"optimum-cli export openvino --model {model_id} --task feature-extraction --library transformers {tmpdir}",
                shell=True,
                check=True,
            )
            model = eval(_HEAD_TO_AUTOMODELS["feature-extraction"]).from_pretrained(tmpdir, compile=False)
            self.assertTrue("last_hidden_state" in model.output_names)
            # export with sentence_transformers lib creates sentence_transformers model
            subprocess.run(
                f"optimum-cli export openvino --model {model_id} --task feature-extraction --library sentence_transformers {tmpdir}",
                shell=True,
                check=True,
            )
            model = eval(_HEAD_TO_AUTOMODELS["feature-extraction"]).from_pretrained(tmpdir, compile=False)
            self.assertFalse("last_hidden_state" in model.output_names)<|MERGE_RESOLUTION|>--- conflicted
+++ resolved
@@ -95,36 +95,22 @@
             "llama_awq",
             "int4 --ratio 1.0 --sym --group-size 8 --all-layers",
             0,
-<<<<<<< HEAD
-            16 if is_transformers_version("<", "4.39.0") else 17,
-=======
-            32,
->>>>>>> 6388aeb8
+            16,
         ),
         (
             "text-generation-with-past",
             "llama_awq",
             "int4 --ratio 1.0 --sym --group-size 16 --awq --dataset wikitext2 --num-samples 100 "
             "--sensitivity-metric max_activation_variance",
-<<<<<<< HEAD
-            6 if is_transformers_version(">=", "4.39") else 4,
+            4,
             14,
-=======
-            4,
-            28,
->>>>>>> 6388aeb8
         ),
         (
             "text-generation-with-past",
             "llama_awq",
             "int4 --ratio 1.0 --sym --group-size 16 --scale-estimation --dataset wikitext2 --num-samples 100 ",
-<<<<<<< HEAD
-            6 if is_transformers_version(">=", "4.39") else 4,
+            4,
             14,
-=======
-            4,
-            28,
->>>>>>> 6388aeb8
         ),
     ]
 
